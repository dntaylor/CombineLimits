--- conflicted
+++ resolved
@@ -52,11 +52,7 @@
             x = ws.var(self.x)
             xFrame = x.frame()
             xFrame.SetTitle('')
-<<<<<<< HEAD
-            hist.plotOn(xFrame) # Adding chi2 info
-=======
             hist.plotOn(xFrame)
->>>>>>> f199156d
             model.plotOn(xFrame)
             chi2Line = "Chi2: " + str(xframe1.chiSquare()) # Adding chi2 info
             pt = ROOT.TPaveText(.72,.1,.90,.2, "brNDC") # Adding chi2 info
